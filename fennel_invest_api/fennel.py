import os
import pickle

import requests

from fennel_invest_api.endpoints import Endpoints


def check_login(func):
    def wrapper(self, *args, **kwargs):
        if self.Bearer is None:
            raise Exception("Bearer token is not set. Please login first.")
        return func(self, *args, **kwargs)

    return wrapper


class Fennel:
    def __init__(self, filename="fennel_credentials.pkl", path=None) -> None:
        self.session = requests.Session()
        self.endpoints = Endpoints()
        self.Bearer = None
        self.Refresh = None
        self.ID_Token = None
        self.timeout = 10
        self.account_ids = []  # For multiple accounts
        self.client_id = "FXGlhcVdamwozAFp8BZ2MWl6coPl6agX"
        self.filename = filename
        self.path = None
        if path is not None:
            self.path = path
        self._load_credentials()

    def _load_credentials(self):
        filename = self.filename
        if self.path is not None:
            filename = os.path.join(self.path, filename)
            if not os.path.exists(self.path):
                os.makedirs(self.path)
        if os.path.exists(filename):
            with open(filename, "rb") as f:
                credentials = pickle.load(f)
            self.Bearer = credentials.get("Bearer")
            self.Refresh = credentials.get("Refresh")
            self.ID_Token = credentials.get("ID_Token")
            self.client_id = credentials.get("client_id", self.client_id)

    def _save_credentials(self):
        filename = self.filename
        if self.path is not None:
            filename = os.path.join(self.path, filename)
            if not os.path.exists(self.path):
                os.makedirs(self.path)
        with open(filename, "wb") as f:
            pickle.dump(
                {
                    "Bearer": self.Bearer,
                    "Refresh": self.Refresh,
                    "ID_Token": self.ID_Token,
                    "client_id": self.client_id,
                },
                f,
            )

    def _clear_credentials(self):
        filename = self.filename
        if self.path is not None:
            filename = os.path.join(self.path, filename)
            if not os.path.exists(self.path):
                os.makedirs(self.path)
        if os.path.exists(filename):
            os.remove(filename)
        self.Bearer = None
        self.Refresh = None
        self.ID_Token = None

    def login(self, email, wait_for_code=True, code=None):
        # If creds exist, check if they are valid/try to refresh
        if self.Bearer is not None and self._verify_login():
            return True
        if code is None:
            url = self.endpoints.retrieve_bearer_url()
            payload = {
                "email": email,
                "client_id": self.client_id,
                "connection": "email",
                "send": "code",
            }
            response = self.session.post(url, json=payload)
            if response.status_code != 200:
                raise Exception(f"Failed to start passwordless login: {response.text}")
            if not wait_for_code:
                raise Exception("2FA required. Please provide the code.")
            print("2FA code sent to email")
            code = input("Enter 2FA code: ")
        url = self.endpoints.oauth_url()
        payload = {
            "grant_type": "http://auth0.com/oauth/grant-type/passwordless/otp",
            "client_id": self.client_id,
            "otp": str(code),
            "username": email,
            "scope": "openid profile offline_access email",
            "audience": "https://meta.api.fennel.com/graphql",
            "realm": "email",
        }
        response = self.session.post(url, json=payload)
        if response.status_code != 200:
            raise Exception(f"Failed to login: {response.text}")
        response = response.json()
        self.Bearer = response["access_token"]
        self.Refresh = response["refresh_token"]
        self.ID_Token = response["id_token"]
        self.refresh_token()
        self.get_account_ids()
        return True

    def refresh_token(self):
        url = self.endpoints.oauth_url()
        headers = self.endpoints.build_headers(accounts_host=True)
        payload = {
            "grant_type": "refresh_token",
            "client_id": self.client_id,
            "refresh_token": self.Refresh,
            "scope": "openid profile offline_access email",
        }
        response = self.session.post(url, json=payload, headers=headers)
        if response.status_code != 200:
            raise Exception(f"Failed to refresh bearer token: {response.text}")
        response = response.json()
        self.Bearer = response["access_token"]
        self.Refresh = response["refresh_token"]
        self.ID_Token = response["id_token"]
        self._save_credentials()
        return response

    def _verify_login(self):
        # Test login by getting Account IDs
        try:
            self.get_account_ids()
            return True
        except Exception:
            try:
                # Try to refresh token
                self.refresh_token()
                self.get_account_ids()
                return True
            except Exception as e:
                # Unable to refresh, clear credentials
                print(f"Failed to refresh token: {e}")
                self._clear_credentials()
                return False

    @check_login
    def get_account_ids(self):
        query = self.endpoints.account_ids_query()
        headers = self.endpoints.build_headers(self.Bearer)
        response = self.session.post(
            self.endpoints.graphql, headers=headers, data=query
        )
        if response.status_code != 200:
            raise Exception(
                f"Account ID Check failed with status code {response.status_code}: {response.text}"
            )
        response = response.json()["data"]["user"]["accounts"]
        response_list = sorted(response, key=lambda x: x["created"])
        account_ids = []
        for account in response_list:
            if account["status"] == "APPROVED":
                account_ids.append(account["id"])
        self.account_ids = account_ids
        return account_ids

    @check_login
    def get_portfolio_summary(self, account_id):
        query = self.endpoints.portfolio_query(account_id)
        headers = self.endpoints.build_headers(self.Bearer)
        response = self.session.post(
            self.endpoints.graphql, headers=headers, data=query
        )
        if response.status_code != 200:
            raise Exception(
                f"Portfolio Request failed with status code {response.status_code}: {response.text}"
            )
        return response.json()["data"]["account"]["portfolio"]

    @check_login
    def get_stock_quote(self, ticker):
        query = self.endpoints.stock_search_query(ticker, 20)
        headers = self.endpoints.build_headers(self.Bearer)
        search_response = self.session.post(
            self.endpoints.graphql, headers=headers, data=query
        )
        if search_response.status_code != 200:
            raise Exception(
                f"Stock Search Request failed with status code {search_response.status_code}: {search_response.text}"
            )
        search_response = search_response.json()
        securities = search_response["data"]["searchSearch"]["searchSecurities"]
        if len(securities) == 0:
            raise Exception(
                f"No stock found with ticker {ticker}. Please check the app to see if it is valid."
            )
        stock_quote = next(
            (
                x
                for x in securities
                if x["security"]["ticker"].lower() == ticker.lower()
            ),
            None,
        )
        return stock_quote

    @check_login
    def get_stock_price(self, ticker):
        quote = self.get_stock_quote(ticker)
        return None if quote is None else quote["security"]["currentStockPrice"]

    @check_login
    def get_stock_holdings(self, account_id):
        query = self.endpoints.stock_holdings_query(account_id)
        headers = self.endpoints.build_headers(self.Bearer)
        response = self.session.post(
            self.endpoints.graphql, headers=headers, data=query
        )
        if response.status_code != 200:
            raise Exception(
                f"Stock Holdings Request failed with status code {response.status_code}: {response.text}"
            )
        response = response.json()
        return response["data"]["account"]["portfolio"]["bulbs"]

    @check_login
    def is_market_open(self):
        query = self.endpoints.is_market_open_query()
        headers = self.endpoints.build_headers(self.Bearer)
        response = self.session.post(
            self.endpoints.graphql, headers=headers, data=query
        )
        if response.status_code != 200:
            raise Exception(
                f"Market Open Request failed with status code {response.status_code}: {response.text}"
            )
        response = response.json()
        return response["data"]["securityMarketInfo"]["isOpen"]

    @check_login
    def get_stock_isin(self, ticker):
        quote = self.get_stock_quote(ticker)
        return None if quote is None else quote["isin"]

    @check_login
<<<<<<< HEAD
    def get_stock_info_from_holdings(self, account_id, ticker) -> dict | None:
        holdings = self.get_stock_holdings(account_id)
        stock_info = next(
            (
                x
                for x in holdings
                if x["security"]["ticker"].lower() == ticker.lower()
            ),
            None,
        )
        return stock_info
=======
    def is_stock_tradable(self, isin, account_id, side="buy"):
        query = self.endpoints.is_tradable_query(isin, account_id)
        headers = self.endpoints.build_headers(self.Bearer)
        response = self.session.post(
            self.endpoints.graphql, headers=headers, data=query
        )
        if response.status_code != 200:
            raise Exception(
                f"Tradable Request failed with status code {response.status_code}: {response.text}"
            )
        response = response.json()
        can_trade = response["data"]["bulbBulb"]["tradeable"]
        if can_trade is None:
            return False, "No tradeable data found"
        if side.lower() == "buy":
            return can_trade["canBuy"], can_trade["restrictionReason"]
        return can_trade["canSell"], can_trade["restrictionReason"]
>>>>>>> 2aa5e930

    @check_login
    def place_order(
        self, account_id, ticker, quantity, side, price="market", dry_run=False
    ):
        if side.lower() not in ["buy", "sell"]:
            raise Exception("Side must be either 'buy' or 'sell'")
        # Check if market is open
        if not self.is_market_open():
            raise Exception("Market is closed. Cannot place order.")
        # Search for stock "isin"
        isin = self.get_stock_isin(ticker)
        if isin is None and side.lower() == "sell":
            # Can't get from app search, try holdings
            stock_info = self.get_stock_info_from_holdings(account_id, ticker)
            if stock_info is not None:
                isin = stock_info["isin"]
        if isin is None:
            raise Exception(f"Failed to find ISIN for stock with ticker {ticker}")
        # Check if stock is tradable
        can_trade, restriction_reason = self.is_stock_tradable(isin, account_id, side)
        if not can_trade:
            raise Exception(f"Stock {ticker} is not tradable: {restriction_reason}")
        if dry_run:
            return {
                "account_id": account_id,
                "ticker": ticker,
                "quantity": quantity,
                "isin": isin,
                "side": side,
                "price": price,
                "dry_run_success": True,
            }
        # Place order
        query = self.endpoints.stock_order_query(
            account_id, ticker, quantity, isin, side, price
        )
        headers = self.endpoints.build_headers(self.Bearer)
        order_response = self.session.post(
            self.endpoints.graphql, headers=headers, data=query
        )
        if order_response.status_code != 200:
            raise Exception(
                f"Order Request failed with status code {order_response.status_code}: {order_response.text}"
            )
        return order_response.json()<|MERGE_RESOLUTION|>--- conflicted
+++ resolved
@@ -249,7 +249,25 @@
         return None if quote is None else quote["isin"]
 
     @check_login
-<<<<<<< HEAD
+    def is_stock_tradable(self, isin, account_id, side="buy"):
+        query = self.endpoints.is_tradable_query(isin, account_id)
+        headers = self.endpoints.build_headers(self.Bearer)
+        response = self.session.post(
+            self.endpoints.graphql, headers=headers, data=query
+        )
+        if response.status_code != 200:
+            raise Exception(
+                f"Tradable Request failed with status code {response.status_code}: {response.text}"
+            )
+        response = response.json()
+        can_trade = response["data"]["bulbBulb"]["tradeable"]
+        if can_trade is None:
+            return False, "No tradeable data found"
+        if side.lower() == "buy":
+            return can_trade["canBuy"], can_trade["restrictionReason"]
+        return can_trade["canSell"], can_trade["restrictionReason"]
+
+    @check_login
     def get_stock_info_from_holdings(self, account_id, ticker) -> dict | None:
         holdings = self.get_stock_holdings(account_id)
         stock_info = next(
@@ -261,25 +279,6 @@
             None,
         )
         return stock_info
-=======
-    def is_stock_tradable(self, isin, account_id, side="buy"):
-        query = self.endpoints.is_tradable_query(isin, account_id)
-        headers = self.endpoints.build_headers(self.Bearer)
-        response = self.session.post(
-            self.endpoints.graphql, headers=headers, data=query
-        )
-        if response.status_code != 200:
-            raise Exception(
-                f"Tradable Request failed with status code {response.status_code}: {response.text}"
-            )
-        response = response.json()
-        can_trade = response["data"]["bulbBulb"]["tradeable"]
-        if can_trade is None:
-            return False, "No tradeable data found"
-        if side.lower() == "buy":
-            return can_trade["canBuy"], can_trade["restrictionReason"]
-        return can_trade["canSell"], can_trade["restrictionReason"]
->>>>>>> 2aa5e930
 
     @check_login
     def place_order(
